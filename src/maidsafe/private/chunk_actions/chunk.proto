--- conflicted
+++ resolved
@@ -1,10 +1,6 @@
 package maidsafe.priv.chunk_actions;
 
-<<<<<<< HEAD
-message  SignedData {
-=======
 message SignedData {
->>>>>>> f0ea84e8
   required bytes data = 1;
   required bytes signature = 2;
 }
