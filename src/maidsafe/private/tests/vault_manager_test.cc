/* Copyright (c) 2009 maidsafe.net limited
All rights reserved.

Redistribution and use in source and binary forms, with or without modification,
are permitted provided that the following conditions are met:

    * Redistributions of source code must retain the above copyright notice,
    this list of conditions and the following disclaimer.
    * Redistributions in binary form must reproduce the above copyright notice,
    this list of conditions and the following disclaimer in the documentation
    and/or other materials provided with the distribution.
    * Neither the name of the maidsafe.net limited nor the names of its
    contributors may be used to endorse or promote products derived from this
    software without specific prior written permission.

THIS SOFTWARE IS PROVIDED BY THE COPYRIGHT HOLDERS AND CONTRIBUTORS "AS IS" AND
ANY EXPRESS OR IMPLIED WARRANTIES, INCLUDING, BUT NOT LIMITED TO, THE IMPLIED
WARRANTIES OF MERCHANTABILITY AND FITNESS FOR A PARTICULAR PURPOSE ARE
DISCLAIMED.  IN NO EVENT SHALL THE COPYRIGHT HOLDER OR CONTRIBUTORS BE LIABLE
FOR ANY DIRECT, INDIRECT, INCIDENTAL, SPECIAL, EXEMPLARY, OR CONSEQUENTIAL
DAMAGES (INCLUDING, BUT NOT LIMITED TO, PROCUREMENT OF SUBSTITUTE GOODS OR
SERVICES; LOSS OF USE, DATA, OR PROFITS; OR BUSINESS INTERRUPTION) HOWEVER
CAUSED AND ON ANY THEORY OF LIABILITY, WHETHER IN CONTRACT, STRICT LIABILITY, OR
TORT (INCLUDING NEGLIGENCE OR OTHERWISE) ARISING IN ANY WAY OUT OF THE USE OF
THIS SOFTWARE, EVEN IF ADVISED OF THE POSSIBILITY OF SUCH DAMAGE.
*/

#include "maidsafe/private/vault_manager.h"

#include <thread>
#include <boost/graph/graph_concepts.hpp>

#include <iostream>
#include <string>
#include <vector>
#include "boost/tokenizer.hpp"
#include "boost/thread.hpp"
#include "boost/array.hpp"

#include "maidsafe/common/utils.h"
#include "maidsafe/common/log.h"
#include "maidsafe/private/message_handler.h"
#include "maidsafe/private/vault_identity_info.pb.h"

int main(int /*argc*/, char **/*argv*/) {
  maidsafe::log::Logging::instance().AddFilter("common", maidsafe::log::kInfo);
  maidsafe::log::Logging::instance().AddFilter("private", maidsafe::log::kInfo);
<<<<<<< HEAD
  maidsafe::ProcessManager manager;
  maidsafe::priv::VaultManager vman;

  vman.StartListening();

  /*vman.ReadConfig();*/
=======
  maidsafe::ProcessManager process_manager;
  maidsafe::priv::VaultManager vault_manager;
>>>>>>> 9a39a715

  // sint32_t stdinput;
  std::string options = "1. (Start a new vault)\n";
  options.append("2. (Start a stopped vault)\n");
  options.append("3. (Stop a vault)\n");
  options.append("4. (Erase a vault)\n");
  options.append("5. (List all vaults)\n");
  options.append("6. (Quit)\n");

  // bool exit = false;

  std::string size;
  std::string option = "";
  /*while (!exit && (std::cout << options) && (std::cin >> stdinput))
  {
    switch (stdinput) {
      case 1:
        std::cout << "Enter vault capacity: ";
        std::cin >> size;
        vman.RunVault((maidsafe::GetSystemAppDir()/"TestVault").string() +
                        maidsafe::RandomAlphaNumericString(5) + "/", size, true);
        break;
      case 2:
        vman.RestartVault(vman.ListVaults(true));
        break;
      case 3:
        vman.StopVault(vman.ListVaults(true));
        std::cout << "Wait for this!\n";
        break;
      case 4:
        vman.EraseVault(vman.ListVaults(true));
        break;
      case 5:
        vman.ListVaults(false);
        std::cout << "Number of currently active vaults: " << vman.get_process_vector_size()
                  << "\n\n";
        break;
      case 6:
        exit = true;
        break;
    }
  }*/

//   boost::thread updates_thread( [&] { vman.ListenForUpdates(); } ); // NOLINT
//   if (updates_thread.joinable())
//       updates_thread.join();
<<<<<<< HEAD
  // vman.ReadConfig();
  std::cout << "Exiting..." << std::endl;
=======

std::cout << "Exiting..." << std::endl;
>>>>>>> 9a39a715
//  int32_t p_id;
//  std::vector<int32_t> p_idd;
//  fs::path filename ("/home/nikola/idpath.txt");
//  maidsafe::rsa::Keys key;
//  key.identity = maidsafe::RandomString(64);
//  maidsafe::rsa::GenerateKeyPair(&key);
//  try {
//
//     if (!fs::exists(filename.parent_path()))
//       LOG(kInfo) << "PATH DOESN'T EXIST" <<std::endl;
//
//     fs::ofstream ofs(filename);
//     LOG(kInfo) << "POSLE2" <<std::endl;
//     boost::archive::text_oarchive oa(ofs);
//     oa & key.identity;
//     oa & key.public_key;
//     oa & key.private_key;
//
//     LOG(kInfo) << "Updated vault identity." << std::endl;
//
//   for (int i = 0; i < 1; i++)
//   {
//     maidsafe::Process process, process2;
//     std::cout<<"CREATING A PROCESS "<< i+1 <<std::endl;
//
//     std::cout<<"VAULT"<<std::endl;
//     process.SetProcessName("pd-vault");
//     process.AddArgument("pd-vault");
//     process.AddArgument("--chunkstore_path");
//     process.AddArgument("/home/nikola/test/");
// //     process.AddArgument((maidsafe::GetSystemAppDir()/"TestVault").string() +
//                               maidsafe::IntToString(i));
//     process.AddArgument("--chunkstore_capacity");
//     process.AddArgument("0");
//     process.AddArgument("--vault_id_path");
//     process.AddArgument("/home/nikola/idpath.txt");
//     process.AddArgument("--start");
//
//     p_id = manager.AddProcess(process);
//     p_idd.push_back(p_id);
//     manager.StartProcess(p_id);
//
// //     std::cout<<"DUMMY with vault controller"<<std::endl;
// //     process2.SetProcessName("DUMMYprocess");
// //     process2.AddArgument("DUMMYprocess");
// //     process2.AddArgument("--runtime");
// //     process2.AddArgument("365");
// //     process2.AddArgument("--nocrash");
// //
// //     p_id = manager.AddProcess(process2);
// //     p_idd.push_back(p_id);
// //     std::cout<<"STARTING PROCESS WITH PROCESS ID: " << p_id <<std::endl;
// //     manager.StartProcess(p_id);
//
//     boost::this_thread::sleep(boost::posix_time::seconds(1));
//   }
//
//   for (int i = 0; i < 450; i++) {
//     boost::this_thread::sleep(boost::posix_time::seconds(1));
//     std::cout << "\nRUNNNIG FOR: " << i << " SECONDS" << std::endl;
//   }
//
//     std::cout << "ID VECTOR SIZE IS: " << p_idd.size() << std::endl;
//   for(int i = 0 ; i < 1; i++)
//   {
//     std::cout<<"KILLING PROCESS: "<< i << " WITH PROCESS ID: " << p_idd[i] << std::endl;
//     manager.KillProcess(p_idd[i]);
//   }
//
//    manager.KillProcess(0);
//    manager.KillProcess(1);
// }
//   catch(std::exception& e)  {
//     std::cout << "EEEEEERRRROOOR" << e.what() << "\n";
//     return false;
//   }
  return 0;
}<|MERGE_RESOLUTION|>--- conflicted
+++ resolved
@@ -45,17 +45,13 @@
 int main(int /*argc*/, char **/*argv*/) {
   maidsafe::log::Logging::instance().AddFilter("common", maidsafe::log::kInfo);
   maidsafe::log::Logging::instance().AddFilter("private", maidsafe::log::kInfo);
-<<<<<<< HEAD
-  maidsafe::ProcessManager manager;
-  maidsafe::priv::VaultManager vman;
 
-  vman.StartListening();
-
-  /*vman.ReadConfig();*/
-=======
   maidsafe::ProcessManager process_manager;
   maidsafe::priv::VaultManager vault_manager;
->>>>>>> 9a39a715
+
+  /*vault_manager.ReadConfig();*/
+
+  vault_manager.StartListening();
 
   // sint32_t stdinput;
   std::string options = "1. (Start a new vault)\n";
@@ -102,13 +98,8 @@
 //   boost::thread updates_thread( [&] { vman.ListenForUpdates(); } ); // NOLINT
 //   if (updates_thread.joinable())
 //       updates_thread.join();
-<<<<<<< HEAD
   // vman.ReadConfig();
   std::cout << "Exiting..." << std::endl;
-=======
-
-std::cout << "Exiting..." << std::endl;
->>>>>>> 9a39a715
 //  int32_t p_id;
 //  std::vector<int32_t> p_idd;
 //  fs::path filename ("/home/nikola/idpath.txt");
