--- conflicted
+++ resolved
@@ -48,14 +48,11 @@
     LOG(kError) << "Failed to execute command that checks processes: " << command;
     return -1;
   }
-<<<<<<< HEAD
+
   std::string process_string;
   ReadFile(fs::path(".") / "process_count.txt", &process_string);
   boost::trim(process_string);
-    
-=======
-
->>>>>>> a3274c9e
+
   try {
 #ifdef MAIDSAFE_WIN32
     fs::path file_path(fs::path(".") / "process_count.txt");
