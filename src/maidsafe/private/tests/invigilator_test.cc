--- conflicted
+++ resolved
@@ -133,15 +133,9 @@
                     end_points.bootstrap_endpoint_ip_size());
   int endpoint_matches(0);
   for (int n(0); n < max_index; ++n) {
-<<<<<<< HEAD
       if (end_points.bootstrap_endpoint_ip(n).compare("127.0.0.46") &&
           (end_points.bootstrap_endpoint_port(n) == 3658)) {
         ++endpoint_matches;
-=======
-      if (end_points.bootstrap_endpoint_ip(n).compare("127.0.0.46")
-          && (end_points.bootstrap_endpoint_port(n) == 3658)) {
-          endpoint_matches++;
->>>>>>> 86bd9616
       }
   }
   EXPECT_GE(1, endpoint_matches);
