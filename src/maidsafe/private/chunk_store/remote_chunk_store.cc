--- conflicted
+++ resolved
@@ -133,29 +133,9 @@
   failed_ops_.clear();
 }
 
-<<<<<<< HEAD
-void RemoteChunkStore::Init() {
-  cm_get_conn_ = chunk_manager_->sig_chunk_got()->connect([this]
-      (const std::string &name ,const int &result  )
-      { RemoteChunkStore::OnOpResult(kOpGet, name, result); });
-  
-  cm_store_conn_ = chunk_manager_->sig_chunk_stored()->connect([this]
-      (const std::string &name ,const int &result  )
-      { RemoteChunkStore::OnOpResult(kOpGet, name, result); });
-  
-  cm_modify_conn_ = chunk_manager_->sig_chunk_modified()->connect([this]
-      (const std::string &name ,const int &result  )
-      { RemoteChunkStore::OnOpResult(kOpGet, name, result); });
-  
-  cm_delete_conn_ = chunk_manager_->sig_chunk_deleted()->connect([this]
-      (const std::string &name ,const int &result  )
-      { RemoteChunkStore::OnOpResult(kOpGet, name, result); });
-}
-=======
 std::string RemoteChunkStore::Get(const std::string &name,
                                   const ValidationData &validation_data) {
   DLOG(INFO) << "Get - " << Base32Substr(name);
->>>>>>> f0ea84e8
 
   boost::mutex::scoped_lock lock(mutex_);
 
