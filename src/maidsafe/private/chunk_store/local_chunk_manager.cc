--- conflicted
+++ resolved
@@ -89,7 +89,7 @@
   }
   if (lock && !local_version.empty() &&
       simulation_chunk_action_authority_->Version(name) == local_version) {
-    DLOG(WARNING) << "GetChunk - " << HexSubstr(keys->identity)
+    LOG(kWarning) << "GetChunk - " << HexSubstr(keys->identity)
                   << " - Won't retrieve " << Base32Substr(name)
                   << " because local and remote versions "
                   << HexSubstr(local_version) << " match.";
@@ -100,7 +100,7 @@
   fs::path lock_file = lock_directory_ / EncodeToBase32(name);
   if (lock) {
     while (fs::exists(lock_file)) {
-      DLOG(INFO) << "GetChunk - Before Get, lock file exists for "
+      LOG(kInfo) << "GetChunk - Before Get, lock file exists for "
                  << Base32Substr(name);
       ReadFile(lock_file, &existing_lock);
       std::string lock_timestamp_string(existing_lock.substr(0,
@@ -120,7 +120,7 @@
     std::string lock_content(current_time_string + " " + transaction_id);
     WriteFile(lock_file, lock_content);
     current_transactions_[name] = transaction_id;
-    DLOG(INFO) << "Wrote lock file for " << Base32Substr(name);
+    LOG(kInfo) << "Wrote lock file for " << Base32Substr(name);
   }
   content = simulation_chunk_action_authority_->Get(name, "", keys->public_key);
   if (content.empty()) {
@@ -145,7 +145,7 @@
   }
   bool is_cacheable(simulation_chunk_action_authority_->Cacheable(name));
   if (!is_cacheable && !keys) {
-    DLOG(ERROR) << "StoreChunk - Keys required for " << Base32Substr(name)
+    LOG(kError) << "StoreChunk - Keys required for " << Base32Substr(name)
                 << " but not passed.";
     (*sig_chunk_stored_)(name, kGeneralError);
     return;
@@ -162,13 +162,8 @@
     public_key = keys->public_key;
   if (!simulation_chunk_action_authority_->Store(name,
                                                  content,
-<<<<<<< HEAD
-                                                 owner_public_key)) {
-    LOG(kError) << "CAA failure on network chunkstore " << Base32Substr(name);
-=======
                                                  public_key)) {
-    DLOG(ERROR) << "CAA failure on network chunkstore " << Base32Substr(name);
->>>>>>> dfe963ad
+    LOG(kError) << "CAA failure on network chunkstore " << Base32Substr(name);
     (*sig_chunk_stored_)(name, kStoreFailure);
     return;
   }
@@ -184,7 +179,7 @@
 
   bool is_cacheable(simulation_chunk_action_authority_->Cacheable(name));
   if (!is_cacheable && !keys) {
-    DLOG(ERROR) << "DeleteChunk - Keys required for " << Base32Substr(name)
+    LOG(kError) << "DeleteChunk - Keys required for " << Base32Substr(name)
                 << " but not passed.";
     (*sig_chunk_deleted_)(name, kGeneralError);
     return;
@@ -202,15 +197,9 @@
     public_key = keys->public_key;
   }
   if (!simulation_chunk_action_authority_->Delete(name,
-<<<<<<< HEAD
-                                                  ownership_proof,
-                                                  owner_public_key)) {
-    LOG(kError) << "CAA failure on network chunkstore " << Base32Substr(name);
-=======
                                                   ownership_proof_string,
                                                   public_key)) {
-    DLOG(ERROR) << "CAA failure on network chunkstore " << Base32Substr(name);
->>>>>>> dfe963ad
+    LOG(kError) << "CAA failure on network chunkstore " << Base32Substr(name);
     (*sig_chunk_deleted_)(name, kDeleteFailure);
     return;
   }
@@ -225,7 +214,7 @@
     Sleep(action_wait_);
   }
   if (!keys) {
-    DLOG(ERROR) << "ModifyChunk - Keys required for " << Base32Substr(name)
+    LOG(kError) << "ModifyChunk - Keys required for " << Base32Substr(name)
                 << " but not passed.";
     (*sig_chunk_modified_)(name, kGeneralError);
     return;
@@ -233,7 +222,7 @@
   fs::path lock_file = lock_directory_ / EncodeToBase32(name);
   if (fs::exists(lock_file)) {
     std::string existing_lock;
-    DLOG(INFO) << "GetChunk - Modify, lock file exists for "
+    LOG(kInfo) << "GetChunk - Modify, lock file exists for "
                << Base32Substr(name);
     std::string expected_transaction_id(current_transactions_[name]);
     ReadFile(lock_file, &existing_lock);
@@ -241,7 +230,7 @@
         existing_lock.substr(existing_lock.find_first_of(' ') + 1));
     if (lock_transaction_id == expected_transaction_id) {
       fs::remove(lock_file);
-    DLOG(INFO) << "Removed lock file for " << Base32Substr(name);
+    LOG(kInfo) << "Removed lock file for " << Base32Substr(name);
     }
   }
 
