--- conflicted
+++ resolved
@@ -365,33 +365,8 @@
     }
     return (*t.first)[id].instruction;
   }*/
-<<<<<<< HEAD
-}  // namespace maidsafe
-=======
-
-  /*bool ProcessManager::CheckTerminateFlag(int32_t id) {
-    std::pair<TerminateVector*, std::size_t> t =
-        shared_mem_.find<TerminateVector>("terminate_info");
-    size_t size(0);
-    if (t.first) {
-      size = (*t.first).size();
-    } else {
-      LOG(kError) << "CheckTerminateFlag: failed to access IPC shared memory";
-      return false;
-    }
-    if (size <= static_cast<size_t>(id - 1) || id - 1 < 0) {
-      LOG(kError) << "CheckTerminateFlag: given process id is invalid or outwith range of "
-                  << "terminate vector. Vector size: " << size << ", index: " << id - 1;
-      return false;
-    }
-    if ((*t.first).at(id - 1) == TerminateStatus::kTerminate)
-      return true;
-    return false;
-  }*/
-
 }  // namespace maidsafe
 
 #ifdef __MSVC__
 # pragma warning(pop)
-#endif
->>>>>>> b56a8df3
+#endif