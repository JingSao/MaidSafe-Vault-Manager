/*
* ============================================================================
*
* Copyright [2011] maidsafe.net limited
*
* The following source code is property of maidsafe.net limited and is not
* meant for external use.  The use of this code is governed by the license
* file licence.txt found in the root of this directory and also on
* www.maidsafe.net.
*
* You are not free to copy, amend or otherwise use this source code without
* the explicit written permission of the board of directors of maidsafe.net.
*
* ============================================================================
*/
#include "maidsafe/data_types/mutable_data.h"

#include "maidsafe/common/types.h"
#include "maidsafe/common/crypto.h"
#include "maidsafe/common/error.h"

#include "maidsafe/data_types/mutable_data_pb.h"


namespace maidsafe {

<<<<<<< HEAD
MutableData::MutableData(const MutableData& other)
    : name_(other.name_),
      data_(other.data_),
      signature_(other.signature_),
      version_(other.version_) {}

MutableData& MutableData::operator=(const MutableData& other) {
  name_ = other.name_;
  data_ = other.data_;
  signature_ = other.signature_;
  version_ = other.version_;
  return *this;
}

MutableData::MutableData(MutableData&& other)
    : name_(std::move(other.name_)),
      data_(std::move(other.data_)),
      signature_(std::move(other.signature_)),
      version_(std::move(other.version_)) {}

MutableData& MutableData::operator=(MutableData&& other) {
  name_ = std::move(other.name_);
  data_ = std::move(other.data_);
  signature_ = std::move(other.signature_);
  version_ = std::move(other.version_);
  return *this;
}

MutableData::MutableData(const name_type& name,
                         const NonEmptyString& data,
                         const asymm::Signature& signature,
                         int32_t version)
    : name_(name),
      data_(data),
      signature_(signature),
      version_(version) {}

MutableData::MutableData(const name_type& name, const serialised_type& serialised_mutable_data)
    : name_(name),
      data_(),
      signature_(),
      version_(0) {
  protobuf::MutableData proto_mutable_data;
  // TODO(Fraser#5#): 2012-12-29 - Add PrivateErrors to Common and use here
  if (!proto_mutable_data.ParseFromString(serialised_mutable_data.data.string()))
    ThrowError(CommonErrors::invalid_parameter);
  data_ = NonEmptyString(proto_mutable_data.data());
  if (proto_mutable_data.has_signature())
    signature_ = asymm::Signature(proto_mutable_data.signature());
  if (proto_mutable_data.has_version())
    version_ = proto_mutable_data.version();
}

MutableData::serialised_type MutableData::Serialise() const {
  protobuf::MutableData proto_mutable_data;
  proto_mutable_data.set_data(data_.string());
  if (signature_.IsInitialised())
    proto_mutable_data.set_signature(signature_.string());
  proto_mutable_data.set_version(version_);
  return serialised_type(NonEmptyString(proto_mutable_data.SerializeAsString()));
}
=======
MutableData::MutableData(const name_type& /*name*/,
                         const NonEmptyString& /*content*/,
                         const asymm::Signature& /*signature*/,
                         const asymm::PublicKey& /*validation_key*/) {}

MutableData::MutableData(const NonEmptyString& /*serialised_data*/) {}

NonEmptyString MutableData::Serialise() const {
  data_types::proto::Content data_proto;
  data_proto.set_data(data_.string());
  data_proto.set_signature(signature_.string());
  data_proto.set_version(boost::lexical_cast<std::string>(version_));
  return NonEmptyString(data_proto.SerializeAsString());
}

MutableData::name_type MutableData::name() const { return name_; }

int32_t MutableData::version() const { return version_; }
>>>>>>> ee43b9c1

}  // namespace maidsafe
<|MERGE_RESOLUTION|>--- conflicted
+++ resolved
@@ -24,7 +24,6 @@
 
 namespace maidsafe {
 
-<<<<<<< HEAD
 MutableData::MutableData(const MutableData& other)
     : name_(other.name_),
       data_(other.data_),
@@ -86,25 +85,5 @@
   proto_mutable_data.set_version(version_);
   return serialised_type(NonEmptyString(proto_mutable_data.SerializeAsString()));
 }
-=======
-MutableData::MutableData(const name_type& /*name*/,
-                         const NonEmptyString& /*content*/,
-                         const asymm::Signature& /*signature*/,
-                         const asymm::PublicKey& /*validation_key*/) {}
 
-MutableData::MutableData(const NonEmptyString& /*serialised_data*/) {}
-
-NonEmptyString MutableData::Serialise() const {
-  data_types::proto::Content data_proto;
-  data_proto.set_data(data_.string());
-  data_proto.set_signature(signature_.string());
-  data_proto.set_version(boost::lexical_cast<std::string>(version_));
-  return NonEmptyString(data_proto.SerializeAsString());
-}
-
-MutableData::name_type MutableData::name() const { return name_; }
-
-int32_t MutableData::version() const { return version_; }
->>>>>>> ee43b9c1
-
-}  // namespace maidsafe
+}  // namespace maidsafe