/*  Copyright 2014 MaidSafe.net limited

    This MaidSafe Software is licensed to you under (1) the MaidSafe.net Commercial License,
    version 1.0 or later, or (2) The General Public License (GPL), version 3, depending on which
    licence you accepted on initial access to the Software (the "Licences").

    By contributing code to the MaidSafe Software, or to this project generally, you agree to be
    bound by the terms of the MaidSafe Contributor Agreement, version 1.0, found in the root
    directory of this project at LICENSE, COPYING and CONTRIBUTOR respectively and also
    available at: http://www.maidsafe.net/licenses

    Unless required by applicable law or agreed to in writing, the MaidSafe Software distributed
    under the GPL Licence is distributed on an "AS IS" BASIS, WITHOUT WARRANTIES OR CONDITIONS
    OF ANY KIND, either express or implied.

    See the Licences for the specific language governing permissions and limitations relating to
    use of the MaidSafe Software.                                                                 */

#include "maidsafe/vault_manager/tools/local_network_controller.h"

#include <fstream>

#include "boost/filesystem/operations.hpp"

#include "maidsafe/common/error.h"
#include "maidsafe/common/log.h"
#include "maidsafe/common/make_unique.h"
#include "maidsafe/common/process.h"

#include "maidsafe/vault_manager/tools/commands/commands.h"
#include "maidsafe/vault_manager/tools/commands/begin.h"

namespace maidsafe {

namespace vault_manager {

namespace tools {

Default::Default()
    : kTestEnvRootDir(boost::filesystem::temp_directory_path() / "MaidSafe_TestNetwork"),
      kPathToVault(process::GetOtherExecutablePath(boost::filesystem::path{ "vault" })),
      kPathToBootstrap(boost::filesystem::temp_directory_path() / "bootstrap.dat"),
      kVaultManagerPort(44444),
<<<<<<< HEAD
      kVaultCountNewNetwork(12),
      kVaultCount(1) {}
=======
      kVaultCount(12),
      kCreateTestRootDir(true),
      kClearTestRootDir(true) {}
>>>>>>> a4ee0826

const Default& GetDefault() {
  static Default the_defaults;
  return the_defaults;
}

LocalNetworkController::LocalNetworkController(const boost::filesystem::path& script_path)
    : script_commands(),
      entered_commands(1, { "### Commands begin." }),
      current_command(),
      client_interface(),
      vault_manager(),
      test_env_root_dir(),
      path_to_vault(),
      path_to_bootstrap_file(),
      vault_manager_port(0),
      vault_count(0),
      new_network(false) {
  if (!script_path.empty()) {
    if (!boost::filesystem::exists(script_path) ||
        !boost::filesystem::is_regular_file(script_path)) {
      TLOG(kRed) << script_path << " doesn't exist or is not a regular file.\n";
      BOOST_THROW_EXCEPTION(MakeError(CommonErrors::invalid_parameter));
    }

    std::ifstream script(script_path.string());
    std::string line;
    while (std::getline(script, line))
      script_commands.emplace_back(std::move(line));
  }
  current_command = maidsafe::make_unique<Begin>(this);
}

LocalNetworkController::~LocalNetworkController() {
  current_command.reset();
  if (entered_commands.size() == 1U)
    return;
  TLOG(kDefaultColour) << "\n\nSequence of entered commands:\n\n";
  for (const auto& command : entered_commands)
    TLOG(kDefaultColour) << command << '\n';
  TLOG(kDefaultColour) << "### Commands end.\n\n";
}

}  // namespace tools

}  // namespace vault_manager

}  // namespace maidsafe<|MERGE_RESOLUTION|>--- conflicted
+++ resolved
@@ -41,14 +41,10 @@
       kPathToVault(process::GetOtherExecutablePath(boost::filesystem::path{ "vault" })),
       kPathToBootstrap(boost::filesystem::temp_directory_path() / "bootstrap.dat"),
       kVaultManagerPort(44444),
-<<<<<<< HEAD
       kVaultCountNewNetwork(12),
-      kVaultCount(1) {}
-=======
-      kVaultCount(12),
+      kVaultCount(1),
       kCreateTestRootDir(true),
       kClearTestRootDir(true) {}
->>>>>>> a4ee0826
 
 const Default& GetDefault() {
   static Default the_defaults;
