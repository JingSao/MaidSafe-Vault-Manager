--- conflicted
+++ resolved
@@ -64,13 +64,9 @@
   std::unique_ptr<VaultManager> vault_manager;
   boost::filesystem::path test_env_root_dir, path_to_vault, path_to_bootstrap_file;
   int vault_manager_port, vault_count;
-<<<<<<< HEAD
   bool new_network;
-=======
-  bool new_network;  // fixme
   std::unique_ptr<std::string> vlog_session_id;
   std::unique_ptr<bool> send_hostname_to_visualiser_server;
->>>>>>> 5396ee3e
 };
 
 }  // namespace tools
