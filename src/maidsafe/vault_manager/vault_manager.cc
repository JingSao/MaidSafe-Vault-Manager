/*  Copyright 2014 MaidSafe.net limited

    This MaidSafe Software is licensed to you under (1) the MaidSafe.net Commercial License,
    version 1.0 or later, or (2) The General Public License (GPL), version 3, depending on which
    licence you accepted on initial access to the Software (the "Licences").

    By contributing code to the MaidSafe Software, or to this project generally, you agree to be
    bound by the terms of the MaidSafe Contributor Agreement, version 1.0, found in the root
    directory of this project at LICENSE, COPYING and CONTRIBUTOR respectively and also
    available at: http://www.maidsafe.net/licenses

    Unless required by applicable law or agreed to in writing, the MaidSafe Software distributed
    under the GPL Licence is distributed on an "AS IS" BASIS, WITHOUT WARRANTIES OR CONDITIONS
    OF ANY KIND, either express or implied.

    See the Licences for the specific language governing permissions and limitations relating to
    use of the MaidSafe Software.                                                                 */

#include "maidsafe/vault_manager/vault_manager.h"

#include <string>
#include <vector>

#include "boost/filesystem/operations.hpp"

#include "maidsafe/common/application_support_directories.h"
#include "maidsafe/common/error.h"
#include "maidsafe/common/log.h"
#include "maidsafe/common/process.h"
#include "maidsafe/common/utils.h"
#include "maidsafe/common/tcp/connection.h"
#include "maidsafe/common/tcp/listener.h"
#include "maidsafe/passport/passport.h"
#include "maidsafe/nfs/client/maid_node_nfs.h"

#include "maidsafe/vault_manager/client_connections.h"
#include "maidsafe/vault_manager/dispatcher.h"
#include "maidsafe/vault_manager/interprocess_messages.pb.h"
#include "maidsafe/vault_manager/new_connections.h"
#include "maidsafe/vault_manager/process_manager.h"
#include "maidsafe/vault_manager/utils.h"
#include "maidsafe/vault_manager/vault_info.pb.h"

namespace fs = boost::filesystem;

namespace maidsafe {

namespace vault_manager {

namespace {

fs::path GetPath(const fs::path& p) {
#ifdef TESTING
  return (GetTestEnvironmentRootDir().empty() ? GetUserAppDir() : GetTestEnvironmentRootDir()) / p;
#else
  return GetSystemAppSupportDir() / p;
#endif
}

fs::path GetConfigFilePath() {
  return GetPath(kConfigFilename);
}

fs::path GetVaultDir(const std::string& debug_id) {
  return GetPath(debug_id);
}

fs::path GetVaultExecutablePath() {
#ifdef TESTING
  if (!GetPathToVault().empty())
    return GetPathToVault();
#endif
  return process::GetOtherExecutablePath(fs::path{ "vault" });
}

void PutPmidAndSigner(const passport::PmidAndSigner& pmid_and_signer) {
  LOG(kVerbose) << "Creating Random client to store public pmid key";
  std::shared_ptr<nfs_client::MaidNodeNfs> client_nfs(nfs_client::MaidNodeNfs::MakeShared(
      passport::MaidAndSigner{ passport::CreateMaidAndSigner() }));
  client_nfs->Put(passport::PublicPmid{ pmid_and_signer.first }).get();
  client_nfs->Put(passport::PublicAnpmid{ pmid_and_signer.second }).get();
  LOG(kVerbose) << "stored public pmid key";
  client_nfs->Stop();
  LOG(kVerbose) << "Stopped Nfs client";
}

}  // unnamed namespace

VaultManager::VaultManager()
    : config_file_handler_(GetConfigFilePath()),
      network_stable_(false),
      asio_service_(1),
      listener_(tcp::Listener::MakeShared(asio_service_,
          [this](tcp::ConnectionPtr connection) { HandleNewConnection(connection); },
          GetInitialListeningPort())),
      process_manager_(ProcessManager::MakeShared(asio_service_.service(),
                       GetVaultExecutablePath(), listener_->ListeningPort())),
      client_connections_(ClientConnections::MakeShared(asio_service_.service())),
      new_connections_(NewConnections::MakeShared(asio_service_.service())) {
  std::vector<VaultInfo> vaults{ config_file_handler_.ReadConfigFile() };
  if (vaults.empty()) {
#ifndef TESTING
    VaultInfo vault_info;
    vault_info.pmid_and_signer =
        std::make_shared<passport::PmidAndSigner>(passport::CreatePmidAndSigner());
    PutPmidAndSigner(*vault_info.pmid_and_signer);
    vault_info.vault_dir = GetVaultDir(DebugId(vault_info.pmid_and_signer->first.name().value));
    if (!fs::exists(vault_info.vault_dir))
      fs::create_directories(vault_info.vault_dir);
    auto space_info(fs::space(vault_info.vault_dir));
    vault_info.max_disk_usage = DiskUsage{ (9 * space_info.available) / 10 };
    vault_info.label = GenerateLabel();
    process_manager_->AddProcess(std::move(vault_info));
#endif
  } else {
    for (auto& vault_info : vaults)
      process_manager_->AddProcess(std::move(vault_info));
  }
  LOG(kInfo) << "VaultManager started";
}

VaultManager::~VaultManager() {
  auto listener(listener_);
  auto new_connections(new_connections_);
  auto client_connections(client_connections_);
  auto process_manager(process_manager_);
  asio_service_.service().post([=] {
    listener->StopListening();
    new_connections->CloseAll();
    client_connections->CloseAll();
    process_manager->StopAll();
  });
  asio_service_.Stop();
}

void VaultManager::HandleNewConnection(tcp::ConnectionPtr connection) {
  new_connections_->Add(connection);
  tcp::MessageReceivedFunctor on_message{ [=](const std::string& message) {
    HandleReceivedMessage(connection, message);
  } };
  connection->Start(on_message, [=] { HandleConnectionClosed(connection); });
}

void VaultManager::HandleConnectionClosed(tcp::ConnectionPtr connection) {
  if (process_manager_->HandleConnectionClosed(connection) ||
    client_connections_->Remove(connection)) {
    return;
  }
  new_connections_->Remove(connection);
}

void VaultManager::HandleReceivedMessage(tcp::ConnectionPtr connection,
                                         const std::string& wrapped_message) {
  try {
    MessageAndType message_and_type{ UnwrapMessage(wrapped_message) };
    LOG(kVerbose) << "Received " << message_and_type.second;
    switch (message_and_type.second) {
      case MessageType::kValidateConnectionRequest:
        assert(message_and_type.first.empty());
        HandleValidateConnectionRequest(connection);
        break;
      case MessageType::kChallengeResponse:
        HandleChallengeResponse(connection, message_and_type.first);
        break;
      case MessageType::kStartVaultRequest:
        HandleStartVaultRequest(connection, message_and_type.first);
        break;
      case MessageType::kTakeOwnershipRequest:
        HandleTakeOwnershipRequest(connection, message_and_type.first);
        break;
      case MessageType::kVaultStarted:
        HandleVaultStarted(connection, message_and_type.first);
        break;
      case MessageType::kJoinedNetwork:
        assert(message_and_type.first.empty());
        HandleJoinedNetwork(connection);
        break;
      case MessageType::kMarkNetworkAsStable:
        assert(message_and_type.first.empty());
        HandleMarkNetworkAsStable();
        break;
      case MessageType::kNetworkStableRequest:
        assert(message_and_type.first.empty());
        HandleNetworkStableRequest(connection);
        break;
      case MessageType::kLogMessage:
        HandleLogMessage(connection, message_and_type.first);
        break;
      default:
        return;
    }
  }
  catch (const std::exception& e) {
    LOG(kError) << "Failed to handle incoming message: " << boost::diagnostic_information(e);
  }
}

void VaultManager::HandleValidateConnectionRequest(tcp::ConnectionPtr connection) {
  RemoveFromNewConnections(connection);
  asymm::PlainText challenge{ RandomString((RandomUint32() % 100) + 100) };

  client_connections_->Add(connection, challenge);
  SendChallenge(connection, challenge);
}

void VaultManager::HandleChallengeResponse(tcp::ConnectionPtr connection,
                                           const std::string& message) {
  protobuf::ChallengeResponse challenge_response{
      ParseProto<protobuf::ChallengeResponse>(message) };
  passport::PublicMaid maid{
      passport::PublicMaid::Name{ Identity{ challenge_response.public_maid_name() } },
      passport::PublicMaid::serialised_type{ NonEmptyString{
          challenge_response.public_maid_value() } } };
  asymm::Signature signature{ challenge_response.signature() };
  client_connections_->Validate(connection, maid, signature);
}


void VaultManager::HandleStartVaultRequest(tcp::ConnectionPtr connection,
                                           const std::string& message) {
  maidsafe_error error{ MakeError(CommonErrors::unknown) };
  VaultInfo vault_info;
  try {
    passport::PublicMaid::Name client_name{ client_connections_->FindValidated(connection) };
    protobuf::StartVaultRequest start_vault_message{
        ParseProto<protobuf::StartVaultRequest>(message) };
    vault_info.label = NonEmptyString{ start_vault_message.label() };
//    vault_info.vault_dir = start_vault_message.vault_dir();
    vault_info.max_disk_usage = DiskUsage{ start_vault_message.max_disk_usage() };
    vault_info.owner_name = client_name;
#ifdef TESTING
    if (start_vault_message.has_pmid_list_index()) {
      vault_info.pmid_and_signer = std::make_shared<passport::PmidAndSigner>(
          GetPmidAndSigner(start_vault_message.pmid_list_index()));
    }
#endif
    if (!vault_info.pmid_and_signer) {
      vault_info.pmid_and_signer =
          std::make_shared<passport::PmidAndSigner>(passport::CreatePmidAndSigner());
      PutPmidAndSigner(*vault_info.pmid_and_signer);
    }
    if (!start_vault_message.has_vault_dir()) {
      vault_info.vault_dir = GetVaultDir(DebugId(vault_info.pmid_and_signer->first.name().value));
      if (!fs::exists(vault_info.vault_dir))
        fs::create_directories(vault_info.vault_dir);
    } else {
      vault_info.vault_dir = start_vault_message.vault_dir();
    }
    process_manager_->AddProcess(std::move(vault_info));
    config_file_handler_.WriteConfigFile(process_manager_->GetAll());
    return;
  }
  catch (const maidsafe_error& e) {
    LOG(kWarning) << boost::diagnostic_information(e);
    error = e;
  }
  catch (const std::exception& e) {
    LOG(kWarning) << boost::diagnostic_information(e);
  }
  SendVaultRunningResponse(connection, vault_info.label, nullptr, &error);
}

void VaultManager::HandleTakeOwnershipRequest(tcp::ConnectionPtr connection,
                                              const std::string& message) {
  maidsafe_error error{ MakeError(CommonErrors::unknown) };
  VaultInfo vault_info;
  try {
    passport::PublicMaid::Name client_name{ client_connections_->FindValidated(connection) };
    protobuf::TakeOwnershipRequest take_ownership_request{
        ParseProto<protobuf::TakeOwnershipRequest>(message) };
    NonEmptyString label{ take_ownership_request.label() };
    fs::path new_vault_dir{ take_ownership_request.vault_dir() };
    DiskUsage new_max_disk_usage{ take_ownership_request.max_disk_usage() };
    VaultInfo vault_info{ process_manager_->Find(label) };

    if (vault_info.vault_dir != new_vault_dir) {
      vault_info.vault_dir = new_vault_dir;
      vault_info.max_disk_usage = new_max_disk_usage;
      vault_info.owner_name = client_name;
      return ChangeChunkstorePath(std::move(vault_info));
    }

    if (vault_info.max_disk_usage != new_max_disk_usage && new_max_disk_usage != 0U)
      SendMaxDiskUsageUpdate(vault_info.tcp_connection, new_max_disk_usage);

    process_manager_->AssignOwner(label, client_name, new_max_disk_usage);
    config_file_handler_.WriteConfigFile(process_manager_->GetAll());
    SendVaultRunningResponse(connection, label, vault_info.pmid_and_signer.get());
    return;
  }
  catch (const maidsafe_error& e) {
    LOG(kWarning) << boost::diagnostic_information(e);
    error = e;
  }
  catch (const std::exception& e) {
    LOG(kWarning) << boost::diagnostic_information(e);
  }
  SendVaultRunningResponse(connection, vault_info.label, nullptr, &error);
}

void VaultManager::ChangeChunkstorePath(VaultInfo vault_info) {
  // TODO(Fraser#5#): 2014-05-13 - Handle sending a "MoveChunkstoreRequest" to avoid stopping then
  //                               restarting the vault.
  SendVaultShutdownRequest(vault_info.tcp_connection);
  ProcessManager::OnExitFunctor on_exit{ [this, vault_info](maidsafe_error error, int exit_code) {
    LOG(kVerbose) << "Process returned " << exit_code << " with error message: "
                  << boost::diagnostic_information(error);
    process_manager_->AddProcess(std::move(vault_info));
    config_file_handler_.WriteConfigFile(process_manager_->GetAll());
  } };
  process_manager_->StopProcess(vault_info.tcp_connection, on_exit);
}

void VaultManager::HandleVaultStarted(tcp::ConnectionPtr connection, const std::string& message) {
  // TODO(Fraser#5#): 2014-05-20 - We should validate received ProcessID since a malicious process
  //                  could have spotted a new vault process starting and jumped in with this TCP
  //                  connection before the new vault can connect, passing itself off as the new
  //                  vault (i.e. lying about its own Process ID).
  RemoveFromNewConnections(connection);
  protobuf::VaultStarted vault_started{ ParseProto<protobuf::VaultStarted>(message) };
  VaultInfo vault_info{
      process_manager_->HandleVaultStarted(connection, { vault_started.process_id() }) };

  // Send vault its credentials
  SendVaultStartedResponse(vault_info, config_file_handler_.SymmKey(), config_file_handler_.SymmIv());

  // If the corresponding client is connected, send it the credentials too
  if (vault_info.owner_name->IsInitialised()) {
    try {
      tcp::ConnectionPtr client{ client_connections_->FindValidated(vault_info.owner_name) };
      SendVaultRunningResponse(client, vault_info.label, vault_info.pmid_and_signer.get());
    }
    catch (const std::exception&) {}  // We don't care if the client isn't connected.
  }

  LOG(kSuccess) << "Vault started.  Pmid ID: "
      << DebugId(vault_info.pmid_and_signer->first.name().value) << "  Process ID: "
      << vault_started.process_id() << "  Label: " << vault_info.label.string();
}

<<<<<<< HEAD
=======
void VaultManager::HandleBootstrapContactsRequest(tcp::ConnectionPtr connection) {
  auto bootstrap_file = routing::ReadBootstrapFile(kBootstrapFilePath_);
  LOG(kInfo) << " Number of Contacts in BootstrapContacts file : " << bootstrap_file.size();
  SendBootstrapContactsResponse(connection, bootstrap_file);
}

>>>>>>> c9116225
void VaultManager::HandleMarkNetworkAsStable() {
  asio_service_.service().dispatch([=] {
    std::vector<tcp::ConnectionPtr> all_clients{ client_connections_->GetAll() };
    for (const auto& client : all_clients)
      SendNetworkStableResponse(client);
    network_stable_ = true;
  });
}

void VaultManager::HandleNetworkStableRequest(tcp::ConnectionPtr connection) {
  asio_service_.service().dispatch([=] {
    // If network is already stable send reply, else do nothing since all clients get notified once
    // stable anyway.
    if (network_stable_)
      SendNetworkStableResponse(connection);
  });
}

void VaultManager::HandleJoinedNetwork(tcp::ConnectionPtr connection) {
  try {
    VaultInfo vault_info(process_manager_->Find(connection));
    // TODO(Prakash) do vault_info need joined field
    std::string log_message("Vault running as " +
                            HexSubstr(vault_info.pmid_and_signer->first.name().value));
    LOG(kInfo) << log_message;
    tcp::ConnectionPtr client{ client_connections_->FindValidated(vault_info.owner_name) };
    SendLogMessage(client, log_message);
  }
  catch (const std::exception&) {}  // We don't care if the client isn't connected.
}

void VaultManager::HandleLogMessage(tcp::ConnectionPtr connection, const std::string& message) {
  LOG(kInfo) << message;
  try {
    VaultInfo vault_info(process_manager_->Find(connection));
    tcp::ConnectionPtr client{ client_connections_->FindValidated(vault_info.owner_name) };
    SendLogMessage(client, message);
  }
  catch (const std::exception&) {}  // We don't care if the client isn't connected.
}

void VaultManager::RemoveFromNewConnections(tcp::ConnectionPtr connection) {
  if (!new_connections_->Remove(connection)) {
    LOG(kWarning) << "Connection not found in new_connections_.";
    BOOST_THROW_EXCEPTION(MakeError(VaultManagerErrors::connection_not_found));
  }
}

}  // namespace vault_manager

}  // namespace maidsafe<|MERGE_RESOLUTION|>--- conflicted
+++ resolved
@@ -338,15 +338,6 @@
       << vault_started.process_id() << "  Label: " << vault_info.label.string();
 }
 
-<<<<<<< HEAD
-=======
-void VaultManager::HandleBootstrapContactsRequest(tcp::ConnectionPtr connection) {
-  auto bootstrap_file = routing::ReadBootstrapFile(kBootstrapFilePath_);
-  LOG(kInfo) << " Number of Contacts in BootstrapContacts file : " << bootstrap_file.size();
-  SendBootstrapContactsResponse(connection, bootstrap_file);
-}
-
->>>>>>> c9116225
 void VaultManager::HandleMarkNetworkAsStable() {
   asio_service_.service().dispatch([=] {
     std::vector<tcp::ConnectionPtr> all_clients{ client_connections_->GetAll() };
