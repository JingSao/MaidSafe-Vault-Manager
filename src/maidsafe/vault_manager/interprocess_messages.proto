--- conflicted
+++ resolved
@@ -92,14 +92,9 @@
   required bytes encrypted_pmid = 3;
   required bytes vault_dir = 4;
   required uint64 max_disk_usage = 5;
-<<<<<<< HEAD
-  optional bytes serialised_public_pmids = 6;  // TESTING only
-=======
   optional bytes vlog_session_id = 6;
-  required bytes serialised_bootstrap_contacts = 7;
-  optional bytes serialised_public_pmids = 8;  // TESTING only
-  optional bool send_hostname_to_visualiser_server = 9;  // TESTING only
->>>>>>> 5396ee3e
+  optional bytes serialised_public_pmids = 7;  // TESTING only
+  optional bool send_hostname_to_visualiser_server = 8;  // TESTING only
 }
 
 // Client to VaultManager and VaultManager to Vault
