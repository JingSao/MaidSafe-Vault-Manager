/*  Copyright 2014 MaidSafe.net limited

    This MaidSafe Software is licensed to you under (1) the MaidSafe.net Commercial License,
    version 1.0 or later, or (2) The General Public License (GPL), version 3, depending on which
    licence you accepted on initial access to the Software (the "Licences").

    By contributing code to the MaidSafe Software, or to this project generally, you agree to be
    bound by the terms of the MaidSafe Contributor Agreement, version 1.0, found in the root
    directory of this project at LICENSE, COPYING and CONTRIBUTOR respectively and also
    available at: http://www.maidsafe.net/licenses

    Unless required by applicable law or agreed to in writing, the MaidSafe Software distributed
    under the GPL Licence is distributed on an "AS IS" BASIS, WITHOUT WARRANTIES OR CONDITIONS
    OF ANY KIND, either express or implied.

    See the Licences for the specific language governing permissions and limitations relating to
    use of the MaidSafe Software.                                                                 */

#ifndef MAIDSAFE_VAULT_MANAGER_UTILS_H_
#define MAIDSAFE_VAULT_MANAGER_UTILS_H_

#include <future>
#include <memory>
#include <string>
#include <vector>

#include "boost/asio/steady_timer.hpp"
#include "boost/asio/error.hpp"
#include "boost/filesystem/path.hpp"

#include "maidsafe/common/crypto.h"
#include "maidsafe/common/types.h"
#include "maidsafe/passport/passport.h"

#include "maidsafe/vault_manager/config.h"
#include "maidsafe/vault_manager/vault_config.h"


namespace maidsafe {

namespace vault_manager {

class LocalTcpTransport;
struct VaultInfo;
namespace protobuf { class VaultInfo; }

namespace detail {

template <typename T>
T Parse(const std::string& /*message*/) {
  return T::need_to_specialise;
}

template <>
std::unique_ptr<VaultConfig> Parse<std::unique_ptr<VaultConfig>>(
    const std::string& message);

template <>
std::unique_ptr<asymm::PlainText> Parse<std::unique_ptr<asymm::PlainText>>(
    const std::string& message);

template <>
std::unique_ptr<passport::PmidAndSigner> Parse<std::unique_ptr<passport::PmidAndSigner>>(
    const std::string& message);

}  // namespace detail



template <typename ProtobufMessage>
ProtobufMessage ParseProto(const std::string& serialised_message) {
  ProtobufMessage protobuf_message;
  if (!protobuf_message.ParseFromString(serialised_message))
    BOOST_THROW_EXCEPTION(MakeError(CommonErrors::parsing_error));
  return protobuf_message;
}

void ToProtobuf(crypto::AES256Key symm_key, crypto::AES256InitialisationVector symm_iv,
                const VaultInfo& vault_info, protobuf::VaultInfo* protobuf_vault_info);

void FromProtobuf(crypto::AES256Key symm_key, crypto::AES256InitialisationVector symm_iv,
                  const protobuf::VaultInfo& protobuf_vault_info, VaultInfo& vault_info);

std::string WrapMessage(MessageAndType message_and_type);

MessageAndType UnwrapMessage(std::string wrapped_message);

NonEmptyString GenerateLabel();

tcp::Port GetInitialListeningPort();

#ifdef TESTING
namespace test {

<<<<<<< HEAD
void SetEnvironment(transport::Port test_vault_manager_port,
    const boost::filesystem::path& test_env_root_dir,
    const boost::filesystem::path& path_to_vault,
    int pmid_list_size = 0);
=======
void SetEnvironment(tcp::Port test_vault_manager_port,
                    const boost::filesystem::path& test_env_root_dir,
                    const boost::filesystem::path& path_to_vault,
                    const routing::BootstrapContacts& bootstrap_contacts,
                    int pmid_list_size = 0);
>>>>>>> c9116225

}  // namespace test

tcp::Port GetTestVaultManagerPort();
boost::filesystem::path GetTestEnvironmentRootDir();
boost::filesystem::path GetPathToVault();
passport::PmidAndSigner GetPmidAndSigner(int index);
std::vector<passport::PublicPmid> GetPublicPmids();
std::string GetSerialisedPublicPmids();
#endif

}  // namespace vault_manager

}  // namespace maidsafe

#endif  // MAIDSAFE_VAULT_MANAGER_UTILS_H_<|MERGE_RESOLUTION|>--- conflicted
+++ resolved
@@ -92,18 +92,10 @@
 #ifdef TESTING
 namespace test {
 
-<<<<<<< HEAD
-void SetEnvironment(transport::Port test_vault_manager_port,
+void SetEnvironment(tcp::Port test_vault_manager_port,
     const boost::filesystem::path& test_env_root_dir,
     const boost::filesystem::path& path_to_vault,
     int pmid_list_size = 0);
-=======
-void SetEnvironment(tcp::Port test_vault_manager_port,
-                    const boost::filesystem::path& test_env_root_dir,
-                    const boost::filesystem::path& path_to_vault,
-                    const routing::BootstrapContacts& bootstrap_contacts,
-                    int pmid_list_size = 0);
->>>>>>> c9116225
 
 }  // namespace test
 
