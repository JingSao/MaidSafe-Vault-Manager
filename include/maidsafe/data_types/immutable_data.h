/*  Copyright 2013 MaidSafe.net limited

    This MaidSafe Software is licensed to you under (1) the MaidSafe.net Commercial License,
    version 1.0 or later, or (2) The General Public License (GPL), version 3, depending on which
    licence you accepted on initial access to the Software (the "Licences").

    By contributing code to the MaidSafe Software, or to this project generally, you agree to be
    bound by the terms of the MaidSafe Contributor Agreement, version 1.0, found in the root
    directory of this project at LICENSE, COPYING and CONTRIBUTOR respectively and also
    available at: http://www.maidsafe.net/licenses

    Unless required by applicable law or agreed to in writing, the MaidSafe Software distributed
    under the GPL Licence is distributed on an "AS IS" BASIS, WITHOUT WARRANTIES OR CONDITIONS
    OF ANY KIND, either express or implied.

    See the Licences for the specific language governing permissions and limitations relating to
    use of the MaidSafe Software.                                                                 */

#ifndef MAIDSAFE_DATA_TYPES_IMMUTABLE_DATA_H_
#define MAIDSAFE_DATA_TYPES_IMMUTABLE_DATA_H_

#include "maidsafe/common/types.h"
#include "maidsafe/common/tagged_value.h"

#include "maidsafe/data_types/data_type_values.h"


namespace maidsafe {

class ImmutableData {
 public:
  typedef detail::Name<ImmutableData> Name;
  typedef detail::Tag<DataTagValue::kImmutableDataValue> Tag;
  typedef TaggedValue<NonEmptyString, ImmutableData> serialised_type;

  ImmutableData(const ImmutableData& other);
  ImmutableData(ImmutableData&& other);
  ImmutableData& operator=(ImmutableData other);

  explicit ImmutableData(const NonEmptyString& content);
<<<<<<< HEAD
  ImmutableData(Name name, serialised_type serialised_immutable_data);
=======
  ImmutableData(Name name, const serialised_type& serialised_immutable_data);
  ImmutableData(Name&& name, const serialised_type& serialised_immutable_data);
>>>>>>> d877cdb3
  serialised_type Serialise() const;

  Name name() const { return name_; }
  NonEmptyString data() const { return data_; }

  friend void swap(ImmutableData& lhs, ImmutableData& rhs);

 private:
  void Validate() const;
  Name name_;
  NonEmptyString data_;
};

template<>
struct is_long_term_cacheable<ImmutableData> : public std::true_type {};

template<>
struct is_unique_on_network<ImmutableData> : public std::false_type {};

}  // namespace maidsafe

#endif  // MAIDSAFE_DATA_TYPES_IMMUTABLE_DATA_H_<|MERGE_RESOLUTION|>--- conflicted
+++ resolved
@@ -38,12 +38,7 @@
   ImmutableData& operator=(ImmutableData other);
 
   explicit ImmutableData(const NonEmptyString& content);
-<<<<<<< HEAD
   ImmutableData(Name name, serialised_type serialised_immutable_data);
-=======
-  ImmutableData(Name name, const serialised_type& serialised_immutable_data);
-  ImmutableData(Name&& name, const serialised_type& serialised_immutable_data);
->>>>>>> d877cdb3
   serialised_type Serialise() const;
 
   Name name() const { return name_; }
