/*
* ============================================================================
*
* Copyright [2011] maidsafe.net limited
*
* The following source code is property of maidsafe.net limited and is not
* meant for external use.  The use of this code is governed by the license
* file licence.txt found in the root of this directory and also on
* www.maidsafe.net.
*
* You are not free to copy, amend or otherwise use this source code without
* the explicit written permission of the board of directors of maidsafe.net.
*
* ============================================================================
*/

#ifndef MAIDSAFE_DATA_TYPES_IMMUTABLE_DATA_H_
#define MAIDSAFE_DATA_TYPES_IMMUTABLE_DATA_H_

#include "maidsafe/common/types.h"
#include "maidsafe/common/tagged_value.h"

#include "maidsafe/detail/data_type_values.h"

<<<<<<< HEAD

namespace maidsafe {

struct ImmutableDataTag {
  static const int kEnumValue = static_cast<int>(detail::DataTagValues::kImmutableDataValue);
=======
namespace maidsafe {

struct ImmutableDataTag  {
  static const detail::DataTagValue kEnumValue = detail::DataTagValue::kImmutableDataValue;
>>>>>>> ee43b9c1
};

class ImmutableData {
 public:
  typedef TaggedValue<Identity, ImmutableDataTag> name_type;
<<<<<<< HEAD
  typedef TaggedValue<NonEmptyString, ImmutableDataTag> serialised_type;

  ImmutableData(const ImmutableData& other);
  ImmutableData& operator=(const ImmutableData& other);
  ImmutableData(ImmutableData&& other);
  ImmutableData& operator=(ImmutableData&& other);

  ImmutableData(const name_type& name, const NonEmptyString& content);
  ImmutableData(const name_type& name, const serialised_type& serialised_immutable_data);
  serialised_type Serialise() const;

  name_type name() const { return name_; }
  NonEmptyString data() const { return data_; }
  static int type_enum_value() { return ImmutableDataTag::kEnumValue; }

=======
  typedef NonEmptyString serialised_type;

  ImmutableData(const name_type& name, const NonEmptyString& content);
  explicit ImmutableData(const NonEmptyString& serialised_data);
  NonEmptyString Serialise() const;
  NonEmptyString data() const;
  name_type name() const;
>>>>>>> ee43b9c1
 private:
  void Validate() const;
  name_type name_;
  NonEmptyString data_;
};

}  // namespace maidsafe

#endif  // MAIDSAFE_DATA_TYPES_IMMUTABLE_DATA_H_
<|MERGE_RESOLUTION|>--- conflicted
+++ resolved
@@ -22,24 +22,16 @@
 
 #include "maidsafe/detail/data_type_values.h"
 
-<<<<<<< HEAD
 
 namespace maidsafe {
 
 struct ImmutableDataTag {
-  static const int kEnumValue = static_cast<int>(detail::DataTagValues::kImmutableDataValue);
-=======
-namespace maidsafe {
-
-struct ImmutableDataTag  {
   static const detail::DataTagValue kEnumValue = detail::DataTagValue::kImmutableDataValue;
->>>>>>> ee43b9c1
 };
 
 class ImmutableData {
  public:
   typedef TaggedValue<Identity, ImmutableDataTag> name_type;
-<<<<<<< HEAD
   typedef TaggedValue<NonEmptyString, ImmutableDataTag> serialised_type;
 
   ImmutableData(const ImmutableData& other);
@@ -53,17 +45,8 @@
 
   name_type name() const { return name_; }
   NonEmptyString data() const { return data_; }
-  static int type_enum_value() { return ImmutableDataTag::kEnumValue; }
+  static detail::DataTagValue type_enum_value() { return ImmutableDataTag::kEnumValue; }
 
-=======
-  typedef NonEmptyString serialised_type;
-
-  ImmutableData(const name_type& name, const NonEmptyString& content);
-  explicit ImmutableData(const NonEmptyString& serialised_data);
-  NonEmptyString Serialise() const;
-  NonEmptyString data() const;
-  name_type name() const;
->>>>>>> ee43b9c1
  private:
   void Validate() const;
   name_type name_;
@@ -72,4 +55,4 @@
 
 }  // namespace maidsafe
 
-#endif  // MAIDSAFE_DATA_TYPES_IMMUTABLE_DATA_H_
+#endif  // MAIDSAFE_DATA_TYPES_IMMUTABLE_DATA_H_